# PatchBotProcessors
Part of PatchBot - three AutoPkg custom processors
<<<<<<< HEAD
    
Details can be found at https://github.com/Honestpuck/PatchBot
=======

Details can be found at https://github.com/Honestpuck/PatchBot

This is v3. It has now been released to production.

Changes can be summarised:

 - Replaced the need for Move.py. All the checking to see if there is a test patch to move into production is now done in the Production processor.
 - There is a new variable in the Production processor code, `DEFAULT_DELTA` to set the default number of days between test and production.
 - There is a new optional variable in Production `.prod` recipes called `delta` to set the number of days between test and production for that one package.
  
The code *should* run, it has been vigorously tested. There are still things to be done. Certainly the Production processor could be cleaned up as it it grabs information to check the delta then throws it all away so the process to move a package from test into production has to find it all again, that's less than optimal and makes unnecessary API calls.

Now that `delta` can be defined in a `.prod` recipe it is now possible to move a package from test into production from the command line. `autopkg run GoogleChrome.prod -k 'delta=0'` will immediately move Google Chrome from testing into production, for example.
>>>>>>> 4cc0a5e0
<|MERGE_RESOLUTION|>--- conflicted
+++ resolved
@@ -1,10 +1,6 @@
 # PatchBotProcessors
 Part of PatchBot - three AutoPkg custom processors
-<<<<<<< HEAD
     
-Details can be found at https://github.com/Honestpuck/PatchBot
-=======
-
 Details can be found at https://github.com/Honestpuck/PatchBot
 
 This is v3. It has now been released to production.
@@ -17,5 +13,4 @@
   
 The code *should* run, it has been vigorously tested. There are still things to be done. Certainly the Production processor could be cleaned up as it it grabs information to check the delta then throws it all away so the process to move a package from test into production has to find it all again, that's less than optimal and makes unnecessary API calls.
 
-Now that `delta` can be defined in a `.prod` recipe it is now possible to move a package from test into production from the command line. `autopkg run GoogleChrome.prod -k 'delta=0'` will immediately move Google Chrome from testing into production, for example.
->>>>>>> 4cc0a5e0
+Now that `delta` can be defined in a `.prod` recipe it is now possible to move a package from test into production from the command line. `autopkg run GoogleChrome.prod -k 'delta=0'` will immediately move Google Chrome from testing into production, for example.